--- conflicted
+++ resolved
@@ -9,16 +9,10 @@
 # Data files can be approved by users with write access.
 # We don't list these users explicitly to avoid notifying all of them
 # on every change to the data files.
-<<<<<<< HEAD
-people/**/*.toml @rust-lang/team-repo-admins @rust-lang/mods @Mark-Simulacrum @pietroalbini @jdno @marcoieni
-repos/**/*.toml  @rust-lang/team-repo-admins @rust-lang/mods @Mark-Simulacrum @pietroalbini @jdno @marcoieni
+/people/**/*.toml @rust-lang/team-repo-admins @rust-lang/mods @Mark-Simulacrum @pietroalbini @jdno @marcoieni
+/repos/**/*.toml  @rust-lang/team-repo-admins @rust-lang/mods @Mark-Simulacrum @pietroalbini @jdno @marcoieni
 # Useful for teams without leaders.
-teams/**/*.toml  @rust-lang/team-repo-admins @rust-lang/mods @Mark-Simulacrum @pietroalbini @jdno @marcoieni
-=======
-/people/**/*.toml
-/repos/**/*.toml
-/teams/**/*.toml
->>>>>>> c66767a4
+/teams/**/*.toml  @rust-lang/team-repo-admins @rust-lang/mods @Mark-Simulacrum @pietroalbini @jdno @marcoieni
 
 # Do not require admin approvals for Markdown file modifications.
 *.md
