name = "wg-rustc-dev-guide"
subteam-of = "compiler"
kind = "working-group"

[people]
<<<<<<< HEAD
leads = ["spastorino"]
members = ["spastorino", "amanjeev", "tshepang", "togiberlin", "JohnTitor", "chrissimpkins", "LeSeulArtichaut", "Nashenas88", "jyn514"]
alumni = ["mark-i-m"]
=======
leads = ["spastorino", "jyn514"]
members = ["spastorino", "mark-i-m", "amanjeev", "tshepang", "togiberlin", "JohnTitor", "chrissimpkins", "LeSeulArtichaut", "Nashenas88", "jyn514"]
>>>>>>> 8acc0ca9

[[github]]
orgs = ["rust-lang"]

[website]
name = "Rustc Dev Guide working group"
description = "Make the compiler easier to learn by ensuring that rustc-dev-guide is \"complete\""
repo = "https://rust-lang.github.io/compiler-team/working-groups/rustc-dev-guide/"
zulip-stream = "t-compiler/wg-rustc-dev-guide"<|MERGE_RESOLUTION|>--- conflicted
+++ resolved
@@ -3,14 +3,9 @@
 kind = "working-group"
 
 [people]
-<<<<<<< HEAD
-leads = ["spastorino"]
+leads = ["spastorino", "jyn514"]
 members = ["spastorino", "amanjeev", "tshepang", "togiberlin", "JohnTitor", "chrissimpkins", "LeSeulArtichaut", "Nashenas88", "jyn514"]
 alumni = ["mark-i-m"]
-=======
-leads = ["spastorino", "jyn514"]
-members = ["spastorino", "mark-i-m", "amanjeev", "tshepang", "togiberlin", "JohnTitor", "chrissimpkins", "LeSeulArtichaut", "Nashenas88", "jyn514"]
->>>>>>> 8acc0ca9
 
 [[github]]
 orgs = ["rust-lang"]
