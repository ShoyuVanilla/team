name = "icebreakers-cleanup-crew"
marker-team = true

[people]
leads = []
members = [
    "spastorino",
<<<<<<< HEAD
    "shekohex",
=======
    "hdhoang",
>>>>>>> f2c72601
]<|MERGE_RESOLUTION|>--- conflicted
+++ resolved
@@ -5,9 +5,6 @@
 leads = []
 members = [
     "spastorino",
-<<<<<<< HEAD
     "shekohex",
-=======
     "hdhoang",
->>>>>>> f2c72601
 ]