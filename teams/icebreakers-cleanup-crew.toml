--- conflicted
+++ resolved
@@ -5,11 +5,8 @@
 leads = []
 members = [
     "spastorino",
-<<<<<<< HEAD
     "shekohex",
     "hdhoang",
     "pierreN",
-=======
     "hellow554",
->>>>>>> 2c24e215
 ]