--- conflicted
+++ resolved
@@ -31,9 +31,6 @@
     "Redblueflame",
     "imtsuki",
     "elshize",
-<<<<<<< HEAD
     "jakevossen5",
-=======
     "PeytonT",
->>>>>>> b8e04cf3
 ]