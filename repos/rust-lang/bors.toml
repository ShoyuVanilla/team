org = "rust-lang"
name = "bors"
description = "Rust implementation of bors used for various Rust components (e.g. the compiler)."
bots = ["rustbot"]

[access.teams]
infra = "write"
infra-bors = "write"
<<<<<<< HEAD
mods = "maintain"

[[branch-protections]]
pattern = "main"
ci-checks = ["Test"]
=======
mods = "maintain"
>>>>>>> 38007c3c
<|MERGE_RESOLUTION|>--- conflicted
+++ resolved
@@ -6,12 +6,4 @@
 [access.teams]
 infra = "write"
 infra-bors = "write"
-<<<<<<< HEAD
-mods = "maintain"
-
-[[branch-protections]]
-pattern = "main"
-ci-checks = ["Test"]
-=======
-mods = "maintain"
->>>>>>> 38007c3c
+mods = "maintain"